{
 "cells": [
  {
   "cell_type": "markdown",
   "source": [
    "# Knife MI analysis"
   ],
   "metadata": {
    "collapsed": false
   }
  },
  {
   "cell_type": "code",
   "execution_count": null,
   "outputs": [],
   "source": [
    "import os\n",
    "\n",
    "import seaborn as sns\n",
    "import matplotlib.pyplot as plt\n",
    "import pandas as pd\n",
    "from tqdm import tqdm as tqdm\n",
    "import numpy as np\n",
    "import json\n",
    "import sklearn\n",
    "from sklearn.decomposition import PCA\n",
    "\n",
    "from utils import MolecularFeatureExtractor\n",
    "from models.model_paths import get_model_path"
   ],
   "metadata": {
    "collapsed": false
   }
  },
  {
   "cell_type": "code",
   "execution_count": null,
   "outputs": [],
   "source": [
    "import datamol as dm\n",
    "from tqdm import tqdm\n",
    "\n",
    "for dataset in tqdm([\n",
    "        \"hERG\",\n",
    "        \"hERG_Karim\",\n",
    "        \"AMES\",\n",
    "        \"DILI\",\n",
    "        \"Carcinogens_Lagunin\",\n",
    "        \"Tox21\",\n",
    "        \"ClinTox\",\n",
    "        \"PAMPA_NCATS\",\n",
    "        \"HIA_Hou\",\n",
    "        \"Pgp_Broccatelli\",\n",
    "        \"Bioavailability_Ma\",\n",
    "        \"BBB_Martins\",\n",
    "        \"CYP2C19_Veith\",\n",
    "        \"CYP2D6_Veith\",\n",
    "        \"CYP3A4_Veith\",\n",
    "        \"CYP1A2_Veith\",\n",
    "        \"CYP2C9_Veith\",\n",
    "        \"CYP2C9_Substrate_CarbonMangels\",\n",
    "        \"CYP2D6_Substrate_CarbonMangels\",\n",
    "        \"CYP3A4_Substrate_CarbonMangels\",\n",
    "    ]):\n",
    "\n",
    "    for model in"
   ],
   "metadata": {
    "collapsed": false
   }
  },
  {
   "cell_type": "code",
   "execution_count": null,
   "outputs": [],
   "source": [
    "DATASET = \"ZINC\"\n",
    "LENGTH = 2\n",
    "MDS_DIM = 0\n",
    "\n",
    "DESCRIPTORS = [\n",
    "            \"ecfp\",\n",
    "            \"estate\",\n",
    "            \"fcfp\",\n",
    "            \"erg\",\n",
    "            \"rdkit\",\n",
    "            \"topological\",\n",
    "            \"avalon\",\n",
    "            \"maccs\",\n",
    "            \"secfp\",\n",
    "            \"scaffoldkeys\",\n",
    "            \"cats\",\n",
    "            \"gobbi\",\n",
    "            \"pmapper\",\n",
    "            \"cats/3D\",\n",
    "            \"gobbi/3D\",\n",
    "            \"pmapper/3D\",\n",
    "            \"ScatteringWavelet\",\n",
    "        ]\n",
    "MODELS = [\n",
<<<<<<< HEAD
    "    \"ContextPred\",\n",
    "    \"GPT-GNN\",\n",
    "    \"GraphMVP\",\n",
    "    \"GROVER\",\n",
    "    \"EdgePred\",\n",
    "    \"AttributeMask\",\n",
    "    \"GraphLog\",\n",
    "    \"GraphCL\",\n",
    "    \"InfoGraph\",\n",
    "    \"Not-trained\",\n",
    "    \"MolBert\",\n",
    "    \"ChemBertMLM-5M\",\n",
    "    \"ChemBertMLM-10M\",\n",
    "    \"ChemBertMLM-77M\",\n",
    "    \"ChemBertMTR-5M\",\n",
    "    \"ChemBertMTR-10M\",\n",
    "    \"ChemBertMTR-77M\",\n",
    "    \"DenoisingPretrainingPQCMv4\"\n",
    "]\n",
    "MODELS_PATH = get_model_path(models=MODELS)\n",
=======
    "            \"ContextPred\",\n",
    "            \"GPT-GNN\",\n",
    "            \"GraphMVP\",\n",
    "            \"GROVER\",\n",
    "            \"EdgePred\",\n",
    "            \"AttributeMask\",\n",
    "            \"GraphLog\",\n",
    "            \"GraphCL\",\n",
    "            \"InfoGraph\",\n",
    "            \"Not-trained\",\n",
    "            \"MolBert\",\n",
    "            \"ChemBertMLM-5M\",\n",
    "            \"ChemBertMLM-10M\",\n",
    "            \"ChemBertMLM-77M\",\n",
    "            \"ChemBertMTR-5M\",\n",
    "            \"ChemBertMTR-10M\",\n",
    "            \"ChemBertMTR-77M\",\n",
    "        ]\n",
>>>>>>> 1de0233b
    "\n",
    "\n",
    "with open(f\"data/{DATASET}/smiles.json\", \"r\") as f:\n",
    "    smiles = json.load(f)\n",
    "\n",
<<<<<<< HEAD
    "if not len(smiles) > 50000:\n",
    "    import datamol as dm\n",
    "    mols = dm.read_sdf(f\"data/{DATASET}/preprocessed.sdf\")\n",
    "\n",
    "    feature_extractor = MolecularFeatureExtractor(dataset=DATASET, length=LENGTH, mds_dim=MDS_DIM, device=\"cuda\")\n",
    "    # same plots but in 3D\n",
    "\n",
    "    fig,axes = plt.subplots(3,len(MODELS)//3,figsize=(len(MODELS)//3*5,3*5), subplot_kw={'projection': '3d'})\n",
    "    axes = axes.flatten()\n",
    "\n",
    "    for i,model in enumerate(MODELS):\n",
    "        embeddings = feature_extractor.get_features(smiles, mols = mols, name=model,feature_type=\"model\",path = MODELS_PATH.get(model, None))\n",
    "        # nromalize embeddings\n",
    "        embeddings = (embeddings - embeddings.mean(axis=0))/(embeddings.std(axis=0) +1e-8)\n",
    "        pca = PCA(n_components=3)\n",
    "        embeddings_pca = pca.fit_transform(embeddings.cpu())\n",
    "        df = pd.DataFrame(embeddings_pca, columns=[f\"PC{i}\" for i in range(1,4)])\n",
    "        df[\"smiles\"] = smiles\n",
    "        # using pyplot\n",
    "        axes[i].scatter3D(df[\"PC1\"], df[\"PC2\"], df[\"PC3\"], c=df[\"PC1\"], cmap='viridis', alpha=0.1)\n",
    "        axes[i].set_title(model)\n"
=======
    "\n",
    "feature_extractor = MolecularFeatureExtractor(dataset=DATASET, length=LENGTH, mds_dim=MDS_DIM)"
   ],
   "metadata": {
    "collapsed": false
   }
  },
  {
   "cell_type": "code",
   "execution_count": null,
   "outputs": [],
   "source": [
    "models_pca = [\"ChemBertMLM-5M\", \"ChemBertMTR-5M\", \"EdgePred\",\"GraphMVP\", \"AttributeMask\",\"Not-trained\"]\n",
    "MODELS = get_model_path(models=models_pca)"
   ],
   "metadata": {
    "collapsed": false
   }
  },
  {
   "cell_type": "code",
   "execution_count": null,
   "outputs": [],
   "source": [
    "fig,axes = plt.subplots(1,len(models_pca),figsize=(len(models_pca)*5,5))\n",
    "for i,model in enumerate(models_pca):\n",
    "    embeddings = feature_extractor.get_features(smiles, name=model,feature_type=\"model\",path = MODELS.get(model, None))\n",
    "    # nromalize embeddings\n",
    "    embeddings = (embeddings - embeddings.mean(axis=0))/(embeddings.std(axis=0) +1e-8)\n",
    "    pca = sklearn.decomposition.PCA(n_components=2)\n",
    "    embeddings_pca = pca.fit_transform(embeddings)\n",
    "    df = pd.DataFrame(embeddings_pca, columns=[\"PC1\", \"PC2\"])\n",
    "    df[\"smiles\"] = smiles\n",
    "    sns.scatterplot(data=df, x=\"PC1\", y=\"PC2\",alpha=0.05, ax = axes[i])\n",
    "    axes[i].set_title(model)\n",
    "\n"
>>>>>>> 1de0233b
   ],
   "metadata": {
    "collapsed": false
   }
  },
  {
   "cell_type": "code",
   "execution_count": null,
   "outputs": [],
   "source": [
    "full_df_loss_cond = []\n",
    "full_df_loss_marg = []\n",
    "RESULTS_PATH = f\"results/{DATASET}/{LENGTH}/{MDS_DIM}\"\n",
    "dir_path = os.path.join(RESULTS_PATH, \"losses\")\n",
    "\n",
    "for file in tqdm(os.listdir(dir_path)):\n",
    "    #one plot for each model showing the loss on all descriptors. Files are {model}_{descriptor}_{run}_XY.csv\n",
    "    if file.endswith(\".csv\"):\n",
    "        file_split = file[:-4].split(\"_\")\n",
    "        if file_split[0] == DATASET and file_split[1] in MODELS and file_split[-2] == str(LENGTH):\n",
    "            if file_split[-1] == \"marg\":\n",
    "                model, descriptor = file.split(\"_\")[:2]\n",
    "                df_tmp = pd.read_csv(os.path.join(dir_path, file))\n",
    "                full_df_loss_marg.append(df_tmp)\n",
    "            else:\n",
    "                model, descriptor = file.split(\"_\")[:2]\n",
    "                df_tmp = pd.read_csv(os.path.join(dir_path, file))\n",
    "                full_df_loss_cond.append(df_tmp)\n",
    "\n",
    "full_df_loss_cond = pd.concat(full_df_loss_cond)\n",
    "full_df_loss_marg = pd.concat(full_df_loss_marg)\n",
    "\n"
   ],
   "metadata": {
    "collapsed": false
   }
  },
  {
   "cell_type": "code",
   "execution_count": null,
   "outputs": [],
   "source": [
    "n_rows = np.ceil(full_df_loss_cond.Y.nunique()/5).astype(int)+1\n",
    "n_cols = 5\n",
    "fig, axes = plt.subplots(n_rows,n_cols,figsize=(n_cols*4,4*n_rows))\n",
    "axes = axes.flatten()\n",
    "for i, model in enumerate(tqdm(full_df_loss_marg.X.unique())):\n",
    "    df_tmp = full_df_loss_marg[full_df_loss_marg.X == model]\n",
    "    sns.lineplot(data=df_tmp, x=\"epoch\", y=\"marg_ent\", hue=\"X\", ax=axes[i], estimator=None, errorbar= None, n_boot=0, legend=False)\n",
    "    axes[i].set_title(model)\n",
    "    axes[i].set_xlabel(\"\")\n",
    "    axes[i].set_ylabel(\"Marginal entropy\")"
   ],
   "metadata": {
    "collapsed": false
   }
  },
  {
   "cell_type": "code",
   "execution_count": null,
   "outputs": [],
   "source": [
    "# remove EdgePred\n",
    "full_df_loss_cond = full_df_loss_cond[full_df_loss_cond.Y != \"EdgePred\"]\n",
    "full_df_loss_cond = full_df_loss_cond[full_df_loss_cond.X != \"EdgePred\"]\n",
    "\n",
    "full_df_loss_margin = full_df_loss_marg[full_df_loss_marg.X != \"EdgePred\"]"
   ],
   "metadata": {
    "collapsed": false
   }
  },
  {
   "cell_type": "code",
   "execution_count": null,
   "outputs": [],
   "source": [
    "n_rows = full_df_loss_cond.Y.nunique()\n",
    "n_cols = 2\n",
    "fig, axes = plt.subplots(n_rows,n_cols,figsize=(n_cols*4,4*n_rows))\n",
    "\n",
    "\n",
    "for i, model in enumerate(tqdm(full_df_loss_cond.Y.unique())):\n",
    "    df_tmp = full_df_loss_cond[(full_df_loss_cond.Y == model) & (full_df_loss_cond.direction == \"X->Y\")]\n",
    "    sns.lineplot(data=df_tmp, x=\"epoch\", y=\"cond_ent\", hue=\"X\", ax=axes[i,0], estimator=None, errorbar= None, n_boot=0, legend=False)\n",
    "    axes[i,0].set_title(model)\n",
    "    axes[i,0].set_xlabel(\"\")\n",
    "    axes[i,0].set_ylabel(\"X->Y H(Y|X)\")\n",
    "\n",
    "    df_tmp = full_df_loss_cond[(full_df_loss_cond.Y == model) & (full_df_loss_cond.direction == \"Y->X\")]\n",
    "\n",
    "    sns.lineplot(data=df_tmp, x=\"epoch\", y=\"cond_ent\", hue=\"X\", ax=axes[i,1], estimator=None, errorbar= None, n_boot=0, legend=False)\n",
    "    axes[i,1].set_title(model)\n",
    "    axes[i,1].set_xlabel(\"\")\n",
    "    axes[i,1].set_ylabel(\"Y->X H(X|Y)\")\n"
   ],
   "metadata": {
    "collapsed": false
   }
  },
  {
   "cell_type": "code",
   "execution_count": null,
   "outputs": [],
   "source": [],
   "metadata": {
    "collapsed": false
   }
  },
  {
   "cell_type": "markdown",
   "source": [
    "## MI between descriptors and embeddings"
   ],
   "metadata": {
    "collapsed": false
   }
  },
  {
   "cell_type": "code",
   "execution_count": null,
   "outputs": [],
   "source": [
    "import os\n",
    "import numpy as np\n",
    "\n",
    "all_df = []\n",
    "for file in os.listdir(RESULTS_PATH):\n",
    "    if file.endswith(\".csv\"):\n",
    "        file_split = file[:-4].split(\"_\")\n",
    "        if file_split[0] == DATASET and file_split[-1] == str(LENGTH):\n",
    "            all_df.append(pd.read_csv(os.path.join(RESULTS_PATH, file)))\n",
    "df = pd.concat(all_df)\n",
    "\n",
    "#df =df[df.Y.isin(DESCRIPTORS)]\n",
    "df"
   ],
   "metadata": {
    "collapsed": false
   }
  },
  {
   "cell_type": "markdown",
   "source": [
    "\n",
    "## Clustermap"
   ],
   "metadata": {
    "collapsed": false
   }
  },
  {
   "cell_type": "code",
   "execution_count": null,
   "outputs": [],
   "source": [
    "df[\"I(Y->X)/dim\"] = df[\"I(Y->X)\"]/df[\"X_dim\"]\n",
    "df[\"I(X->Y)/dim\"] = df[\"I(X->Y)\"]/df[\"Y_dim\"]\n",
    "\n",
    "df[\"I(Y->X)/I(X)\"] = df[\"I(Y->X)\"]/df[\"I(X)\"]\n",
    "df[\"I(X->Y)/I(Y)\"] = df[\"I(X->Y)\"]/df[\"I(Y)\"]\n",
    "\n",
    "df[\"I(Y->X)/I(X)\"] = df[\"I(Y->X)\"]/df[\"I(X)\"]\n",
    "df[\"I(X->Y)/I(Y)\"] = df[\"I(X->Y)\"]/df[\"I(Y)\"]\n",
    "\n",
    "\n",
    "\n",
    "df[\"I(Y->X) - I(X->Y)\"] =  df[\"I(Y->X)\"]-df[\"I(X->Y)\"]\n",
    "df[\"I(Y->X)/dim - I(X->Y)/dim\"] = df[\"I(Y->X)/dim\"]-df[\"I(X->Y)/dim\"]\n",
    "df[\"I(Y->X)/I(X) - I(X->Y)/I(Y)\"] = df[\"I(Y->X)/I(X)\"]-df[\"I(X->Y)/I(Y)\"]\n",
    "\n",
    "df[\"I(Y->X) / I(X->Y)\"] =  df[\"I(Y->X)\"]/(df[\"I(X->Y)\"] + 1e-8)\n",
    "df[\"I(Y->X)/dim / I(X->Y)/dim\"] = df[\"I(Y->X)/dim\"]/(df[\"I(X->Y)/dim\"] + 1e-8)\n",
    "df[\"I(Y->X)/I(X) / I(X->Y)/I(Y)\"] = df[\"I(Y->X)/I(X)\"]/(df[\"I(X->Y)/I(Y)\"] + 1e-8)\n",
    "\n",
    "df = df.dropna()"
   ],
   "metadata": {
    "collapsed": false
   }
  },
  {
   "cell_type": "code",
   "execution_count": null,
   "outputs": [],
   "source": [
    "df.X = df.X.apply(lambda x: x[:-1])"
   ],
   "metadata": {
    "collapsed": false
   }
  },
  {
   "cell_type": "code",
   "execution_count": null,
   "outputs": [],
   "source": [
    "df = df[(df.Y!= \"EdgePred\") & (\"EdgePred\" != df.X)]"
   ],
   "metadata": {
    "collapsed": false
   }
  },
  {
   "cell_type": "code",
   "execution_count": null,
   "outputs": [],
   "source": [
    "df[df.X == \"DenoisingPretrainingPQCMv4\"]"
   ],
   "metadata": {
    "collapsed": false
   }
  },
  {
   "cell_type": "code",
   "execution_count": null,
   "outputs": [],
   "source": [
    "keys = [\n",
    "    \"I(Y->X)\", \"I(X->Y)\", \"I(Y->X)/dim\", \"I(X->Y)/dim\",\n",
    "    \"I(Y->X) - I(X->Y)\", \"I(Y->X)/dim - I(X->Y)/dim\",\n",
    "]"
   ],
   "metadata": {
    "collapsed": false
   }
  },
  {
   "cell_type": "code",
   "execution_count": null,
   "outputs": [],
   "source": [
    "%matplotlib inline\n",
    "\n",
    "fig,axes = plt.subplots(1,3,figsize=(15, 5), sharex=True)\n",
    "\n",
    "sns.scatterplot(data=df, y=\"I(Y->X)\", x=\"X_dim\", hue=\"X\", ax=axes[0], legend=False)\n",
    "\n",
    "sns.scatterplot(data=df, y=\"I(Y->X)/dim\", x=\"X_dim\", hue=\"X\", ax=axes[1], legend=False)\n",
    "\n",
    "sns.scatterplot(data=df, y=\"I(Y->X)/I(X)\", x=\"X_dim\", hue=\"X\", ax=axes[2], legend=False)\n"
   ],
   "metadata": {
    "collapsed": false
   }
  },
  {
   "cell_type": "code",
   "execution_count": null,
   "outputs": [],
   "source": [
    "%matplotlib inline\n",
    "\n",
    "fig,axes = plt.subplots(1,3,figsize=(15, 5), sharex=True)\n",
    "\n",
    "sns.scatterplot(data=df, y=\"I(X->Y)\", x=\"Y_dim\", hue=\"Y\", ax=axes[0], legend=False)\n",
    "sns.scatterplot(data=df, y=\"I(X->Y)/dim\", x=\"Y_dim\", hue=\"Y\", ax=axes[1], legend=False)\n",
    "sns.scatterplot(data=df, y=\"I(X->Y)/I(Y)\", x=\"Y_dim\", hue=\"Y\", ax=axes[2], legend=False)\n"
   ],
   "metadata": {
    "collapsed": false
   }
  },
  {
   "cell_type": "code",
   "execution_count": null,
   "outputs": [],
   "source": [
    "df"
   ],
   "metadata": {
    "collapsed": false
   }
  },
  {
   "cell_type": "code",
   "execution_count": null,
   "outputs": [],
   "source": [
    "def plot_cmap(df, keys, cmap = \"copper\", vmin = None, vmax = None, center = None):\n",
    "    if vmax is None:\n",
    "        vmax = [None]*len(keys)\n",
    "    if vmin is None:\n",
    "        vmin = [None]*len(keys)\n",
    "    for i, key in enumerate(keys):\n",
    "        df_pivot = df.pivot_table(index=\"X\", columns=\"Y\", values=key, aggfunc=\"mean\")\n",
    "        from scipy.cluster.hierarchy import linkage\n",
    "        link = linkage(df_pivot, method=\"ward\")\n",
    "        cluster = sns.clustermap(\n",
    "            df_pivot, row_linkage=link, col_linkage=link,\n",
    "            cmap=cmap, figsize=(8,8), vmin=vmin[i], vmax=vmax[i], center=center\n",
    "        )\n",
    "        cluster.savefig(\"fig/cluster_{}.png\".format(i))\n",
    "        plt.clf()\n",
    "\n",
    "    import matplotlib.image as mpimg\n",
    "    fig, axes = plt.subplots(1,len(keys), figsize=(8*len(keys),8))\n",
    "    for i, key in enumerate(keys):\n",
    "        axes[i].imshow(mpimg.imread(\"fig/cluster_{}.png\".format(i)))\n",
    "        axes[i].axis(\"off\")\n",
    "        axes[i].set_title(key)\n",
    "    plt.show()"
   ],
   "metadata": {
    "collapsed": false
   }
  },
  {
   "cell_type": "code",
   "execution_count": null,
   "outputs": [],
   "source": [
    "%matplotlib inline\n",
    "plot_cmap(\n",
    "    df,\n",
    "    [\"I(X->Y)\", \"I(X->Y)/dim\", \"I(X->Y)/I(Y)\"],\n",
    "    cmap=\"viridis\",\n",
    ")"
   ],
   "metadata": {
    "collapsed": false
   }
  },
  {
   "cell_type": "code",
   "execution_count": null,
   "outputs": [],
   "source": [
    "plot_cmap(\n",
    "    df,\n",
    "    [\"I(Y->X) - I(X->Y)\", \"I(Y->X)/dim - I(X->Y)/dim\", \"I(Y->X)/I(X) - I(X->Y)/I(Y)\"],\n",
    "    cmap=\"seismic\",\n",
    "    center=0\n",
    ")"
   ],
   "metadata": {
    "collapsed": false
   }
  },
  {
   "cell_type": "code",
   "execution_count": null,
   "outputs": [],
   "source": [
    "import networkx as nx\n",
    "import matplotlib.pyplot as plt\n",
    "import matplotlib.patheffects as patheffects\n",
<<<<<<< HEAD
    "\n",
    "sns.set_style(\"whitegrid\")\n",
    "\n",
    "cmap =sns.color_palette(\"crest\", as_cmap=True)\n",
    "\n",
    "\n",
    "table = df.pivot_table(index=\"X\", columns=\"Y\", values=\"I(X->Y)/dim\", aggfunc=\"mean\")\n",
    "# remove lines and columns containing xsum in index and columns\n",
    "\n",
    "# compute 1/x for each value\n",
    "\n",
    "G= nx.from_pandas_adjacency(table, create_using=nx.DiGraph)\n",
    "G.remove_edges_from(nx.selfloop_edges(G))\n",
    "\n",
    "\n",
    "\n",
    "\n",
    "avg_weight = {n : np.median([d[2]['weight'] for d in G.out_edges(n, data=True)]) for n in G.nodes()}\n",
    "avg_income = {n : np.median([d[2]['weight'] for d in G.in_edges(n, data=True)]) for n in G.nodes()}\n",
    "\n",
    "\n",
    "layout = nx.spring_layout(G, k=0.7, iterations=10000)\n",
    "fig, ax = plt.subplots(figsize=(20, 10))\n",
    "\n",
    "def make_border_color(strength, cmap, vmin, vmax):\n",
    "    return cmap((strength - vmin) / (vmax - vmin))\n",
    "\n",
    "\n",
    "# draw nodes with border color based on avg_income\n",
    "nx.draw_networkx_nodes(G, layout, node_size=1000, node_color=list(avg_weight.values()), cmap=cmap, vmin=min(avg_weight.values()), vmax=max(avg_weight.values()), ax=ax, linewidths=4, edgecolors=[make_border_color(avg_income[n], cmap, min(avg_income.values()), max(avg_income.values())) for n in G.nodes()])\n",
    "\n",
    "edge_weights = np.array([d[2]['weight'] for d in G.edges(data=True)])\n",
    "edge_weights = (edge_weights - edge_weights.min())/(edge_weights.max() - edge_weights.min())\n",
    "edge_weights_alpha = edge_weights**4\n",
    "\n",
    "nx.draw_networkx_edges(G, layout, width=3*(edge_weights)**2, edge_color=edge_weights, edge_cmap=cmap, ax=ax, arrowsize=30, arrowstyle='-|>', connectionstyle='arc3, rad = 0.4',  alpha=edge_weights_alpha)\n",
    "\n",
    "nx.draw_networkx_labels(G, layout, font_size=14, font_color='black', font_weight='bold', ax=ax)\n",
    "\n",
    "\n",
    "\n",
    "\n",
    "# add cmap legend\n",
    "sm = plt.cm.ScalarMappable(cmap=cmap, norm=plt.Normalize(vmin=min(avg_weight.values()), vmax=max(avg_weight.values())))\n",
    "sm._A = []\n",
    "plt.colorbar(sm, ax=plt.gca())\n",
    "\n",
    "# add white contour to all texts in the figure\n",
    "for text in plt.gca().texts:\n",
    "    text.set_path_effects([patheffects.Stroke(linewidth=4, foreground='white'), patheffects.Normal()])\n",
    "\n",
    "plt.tight_layout()\n",
    "axis = plt.gca()\n",
    "axis.set_xlim([1.2*x for x in axis.get_xlim()])\n",
    "axis.set_ylim([1.2*y for y in axis.get_ylim()])\n",
    "plt.tight_layout()"
   ],
   "metadata": {
    "collapsed": false
   }
  },
  {
   "cell_type": "code",
   "execution_count": null,
   "outputs": [],
   "source": [
    "import networkx as nx\n",
    "import matplotlib.pyplot as plt\n",
    "import matplotlib.patheffects as patheffects\n",
    "\n",
    "sns.set_style(\"whitegrid\")\n",
    "\n",
    "cmap =sns.color_palette(\"crest\", as_cmap=True)\n",
    "\n",
    "\n",
    "table = df.pivot_table(index=\"X\", columns=\"Y\", values=\"I(X->Y)/dim\", aggfunc=\"mean\")\n",
=======
    "\n",
    "sns.set_style(\"whitegrid\")\n",
    "\n",
    "cmap =sns.color_palette(\"coolwarm\", as_cmap=True)\n",
    "\n",
    "\n",
    "table = df.pivot_table(index=\"X\", columns=\"Y\", values=\"I(X->Y)/I(Y)\", aggfunc=\"mean\")\n",
>>>>>>> 1de0233b
    "# remove lines and columns containing xsum in index and columns\n",
    "\n",
    "# compute 1/x for each value\n",
    "\n",
    "G= nx.from_pandas_adjacency(table, create_using=nx.DiGraph)\n",
    "G.remove_edges_from(nx.selfloop_edges(G))\n",
    "\n",
    "\n",
    "\n",
    "\n",
<<<<<<< HEAD
    "avg_weight = {n : np.median([d[2]['weight'] for d in G.out_edges(n, data=True)]) for n in G.nodes()}\n",
    "avg_income = {n : np.median([d[2]['weight'] for d in G.in_edges(n, data=True)]) for n in G.nodes()}\n",
    "\n",
    "\n",
    "layout = nx.spring_layout(G, k=0.7, iterations=10000)\n",
=======
    "avg_weight = {n : np.mean([d[2]['weight'] for d in G.out_edges(n, data=True)]) for n in G.nodes()}\n",
    "avg_income = {n : np.mean([d[2]['weight'] for d in G.in_edges(n, data=True)]) for n in G.nodes()}\n",
    "# remove edge with weighht <= 50\n",
    "# for edge in list(G.edges(data=True)):\n",
    "#     if edge[2]['weight'] >= 1/55:\n",
    "#         G.remove_edge(edge[0], edge[1])\n",
    "\n",
    "\n",
    "layout = nx.spring_layout(G, k=0.9, iterations=100)\n",
>>>>>>> 1de0233b
    "fig, ax = plt.subplots(figsize=(20, 10))\n",
    "\n",
    "def make_border_color(strength, cmap, vmin, vmax):\n",
    "    return cmap((strength - vmin) / (vmax - vmin))\n",
    "\n",
    "\n",
    "# draw nodes with border color based on avg_income\n",
    "nx.draw_networkx_nodes(G, layout, node_size=1000, node_color=list(avg_weight.values()), cmap=cmap, vmin=min(avg_weight.values()), vmax=max(avg_weight.values()), ax=ax, linewidths=4, edgecolors=[make_border_color(avg_income[n], cmap, min(avg_income.values()), max(avg_income.values())) for n in G.nodes()])\n",
    "\n",
<<<<<<< HEAD
    "edge_weights = np.array([d[2]['weight'] for d in G.edges(data=True)])\n",
    "edge_weights = (edge_weights - edge_weights.min())/(edge_weights.max() - edge_weights.min())\n",
    "edge_weights_alpha = edge_weights**1\n",
    "\n",
    "nx.draw_networkx_edges(G, layout, width=3*(edge_weights)**2, edge_color=edge_weights, edge_cmap=cmap, ax=ax, arrowsize=30, arrowstyle='-|>', connectionstyle='arc3, rad = 0.4',  alpha=edge_weights_alpha)\n",
=======
    "\n",
    "nx.draw_networkx_edges(G, layout, width=[d[2]['weight'] for d in G.edges(data=True)], edge_color=[d[2]['weight'] for d in G.edges(data=True)], edge_cmap=cmap, edge_vmin=min(avg_weight.values()), edge_vmax=max(avg_weight.values()), ax=ax, arrowsize=30, arrowstyle='-|>', connectionstyle='arc3, rad = 0.4', min_source_margin=20, min_target_margin=20)\n",
>>>>>>> 1de0233b
    "\n",
    "nx.draw_networkx_labels(G, layout, font_size=14, font_color='black', font_weight='bold', ax=ax)\n",
    "\n",
    "\n",
    "\n",
    "\n",
    "# add cmap legend\n",
    "sm = plt.cm.ScalarMappable(cmap=cmap, norm=plt.Normalize(vmin=min(avg_weight.values()), vmax=max(avg_weight.values())))\n",
    "sm._A = []\n",
    "plt.colorbar(sm, ax=plt.gca())\n",
    "\n",
    "# add white contour to all texts in the figure\n",
    "for text in plt.gca().texts:\n",
    "    text.set_path_effects([patheffects.Stroke(linewidth=4, foreground='white'), patheffects.Normal()])\n",
    "\n",
    "plt.tight_layout()\n",
    "axis = plt.gca()\n",
    "axis.set_xlim([1.2*x for x in axis.get_xlim()])\n",
    "axis.set_ylim([1.2*y for y in axis.get_ylim()])\n",
    "plt.tight_layout()"
   ],
   "metadata": {
    "collapsed": false
   }
  },
  {
   "cell_type": "code",
   "execution_count": null,
   "outputs": [],
   "source": [
    "import networkx as nx\n",
    "import matplotlib.pyplot as plt\n",
    "import matplotlib.patheffects as patheffects\n",
    "\n",
    "sns.set_style(\"whitegrid\")\n",
    "\n",
<<<<<<< HEAD
    "cmap =sns.color_palette(\"crest\", as_cmap=True)\n",
    "\n",
    "\n",
    "table = df.pivot_table(index=\"X\", columns=\"Y\", values=\"I(X->Y)\", aggfunc=\"mean\")\n",
=======
    "cmap =sns.color_palette(\"coolwarm\", as_cmap=True)\n",
    "\n",
    "\n",
    "table = df.pivot_table(index=\"X\", columns=\"Y\", values=\"I(X->Y)/dim\", aggfunc=\"mean\")\n",
>>>>>>> 1de0233b
    "# remove lines and columns containing xsum in index and columns\n",
    "\n",
    "# compute 1/x for each value\n",
    "\n",
    "G= nx.from_pandas_adjacency(table, create_using=nx.DiGraph)\n",
    "G.remove_edges_from(nx.selfloop_edges(G))\n",
    "\n",
    "\n",
    "\n",
    "\n",
<<<<<<< HEAD
    "avg_weight = {n : np.median([d[2]['weight'] for d in G.out_edges(n, data=True)]) for n in G.nodes()}\n",
    "avg_income = {n : np.median([d[2]['weight'] for d in G.in_edges(n, data=True)]) for n in G.nodes()}\n",
    "\n",
    "\n",
    "layout = nx.spring_layout(G, k=0.7, iterations=10000)\n",
    "fig, ax = plt.subplots(figsize=(20, 10))\n",
    "\n",
    "def make_border_color(strength, cmap, vmin, vmax):\n",
    "    return cmap((strength - vmin) / (vmax - vmin))\n",
    "\n",
    "\n",
    "# draw nodes with border color based on avg_income\n",
    "nx.draw_networkx_nodes(G, layout, node_size=1000, node_color=list(avg_weight.values()), cmap=cmap, vmin=min(avg_weight.values()), vmax=max(avg_weight.values()), ax=ax, linewidths=4, edgecolors=[make_border_color(avg_income[n], cmap, min(avg_income.values()), max(avg_income.values())) for n in G.nodes()])\n",
    "\n",
    "edge_weights = np.array([d[2]['weight'] for d in G.edges(data=True)])\n",
    "edge_weights = (edge_weights - edge_weights.min())/(edge_weights.max() - edge_weights.min())\n",
    "edge_weights_alpha = edge_weights**2\n",
    "\n",
    "nx.draw_networkx_edges(G, layout, width=3*(edge_weights)**2, edge_color=edge_weights, edge_cmap=cmap, ax=ax, arrowsize=30, arrowstyle='-|>', connectionstyle='arc3, rad = 0.4',  alpha=edge_weights_alpha)\n",
    "\n",
    "nx.draw_networkx_labels(G, layout, font_size=14, font_color='black', font_weight='bold', ax=ax)\n",
    "\n",
    "\n",
    "\n",
    "\n",
    "# add cmap legend\n",
    "sm = plt.cm.ScalarMappable(cmap=cmap, norm=plt.Normalize(vmin=min(avg_weight.values()), vmax=max(avg_weight.values())))\n",
    "sm._A = []\n",
    "plt.colorbar(sm, ax=plt.gca())\n",
    "\n",
    "# add white contour to all texts in the figure\n",
    "for text in plt.gca().texts:\n",
    "    text.set_path_effects([patheffects.Stroke(linewidth=4, foreground='white'), patheffects.Normal()])\n",
    "\n",
    "plt.tight_layout()\n",
    "axis = plt.gca()\n",
    "axis.set_xlim([1.2*x for x in axis.get_xlim()])\n",
    "axis.set_ylim([1.2*y for y in axis.get_ylim()])\n",
    "plt.tight_layout()"
   ],
   "metadata": {
    "collapsed": false
   }
  },
  {
   "cell_type": "code",
   "execution_count": null,
   "outputs": [],
   "source": [
    "df.X.unique()"
   ],
   "metadata": {
    "collapsed": false
   }
  },
  {
   "cell_type": "code",
   "execution_count": null,
   "outputs": [],
   "source": [
    "import networkx as nx\n",
    "import matplotlib.pyplot as plt\n",
    "import matplotlib.patheffects as patheffects\n",
    "\n",
    "sns.set_style(\"whitegrid\")\n",
    "\n",
    "cmap =sns.color_palette(\"vlag\", as_cmap=True)\n",
    "\n",
    "smiles_models= [\n",
    "    \"ChemBertMLM-5M\",\n",
    "    \"ChemBertMLM-10M\",\n",
    "    \"ChemBertMLM-77M\",\n",
    "    \"ChemBertMTR-5M\",\n",
    "    \"ChemBertMTR-10M\",\n",
    "    \"ChemBertMTR-77M\",\n",
    "    \"MolBert\"\n",
    "]\n",
    "\n",
    "table = df[~df.X.isin(smiles_models) & ~df.Y.isin(smiles_models)].pivot_table(index=\"X\", columns=\"Y\", values=\"I(X->Y)/dim\", aggfunc=\"mean\")\n",
    "\n",
    "G= nx.from_pandas_adjacency(table, create_using=nx.DiGraph)\n",
    "G.remove_edges_from(nx.selfloop_edges(G))\n",
    "\n",
    "\n",
    "\n",
    "\n",
    "avg_weight = {n : np.median([d[2]['weight'] for d in G.out_edges(n, data=True)]) for n in G.nodes()}\n",
    "avg_income = {n : np.median([d[2]['weight'] for d in G.in_edges(n, data=True)]) for n in G.nodes()}\n",
=======
    "avg_weight = {n : np.mean([d[2]['weight'] for d in G.out_edges(n, data=True)]) for n in G.nodes()}\n",
    "avg_income = {n : np.mean([d[2]['weight'] for d in G.in_edges(n, data=True)]) for n in G.nodes()}\n",
>>>>>>> 1de0233b
    "# remove edge with weighht <= 50\n",
    "# for edge in list(G.edges(data=True)):\n",
    "#     if edge[2]['weight'] >= 1/55:\n",
    "#         G.remove_edge(edge[0], edge[1])\n",
    "\n",
    "\n",
<<<<<<< HEAD
    "layout = nx.spring_layout(G, k=-0.9, iterations=100)\n",
=======
    "layout = nx.spring_layout(G, k=0.9, iterations=100)\n",
>>>>>>> 1de0233b
    "fig, ax = plt.subplots(figsize=(20, 10))\n",
    "\n",
    "def make_border_color(strength, cmap, vmin, vmax):\n",
    "    return cmap((strength - vmin) / (vmax - vmin))\n",
    "\n",
    "\n",
    "# draw nodes with border color based on avg_income\n",
    "nx.draw_networkx_nodes(G, layout, node_size=1000, node_color=list(avg_weight.values()), cmap=cmap, vmin=min(avg_weight.values()), vmax=max(avg_weight.values()), ax=ax, linewidths=4, edgecolors=[make_border_color(avg_income[n], cmap, min(avg_income.values()), max(avg_income.values())) for n in G.nodes()])\n",
    "\n",
<<<<<<< HEAD
    "edge_weights = np.array([d[2]['weight'] for d in G.edges(data=True)])\n",
    "edge_weights = (edge_weights - edge_weights.min())/(edge_weights.max() - edge_weights.min())\n",
    "\n",
    "edge_weights_alpha = abs(2*(edge_weights-0.5))**(0.8)\n",
    "\n",
    "nx.draw_networkx_edges(G, layout, width=3*(edge_weights)**2, edge_color=edge_weights, edge_cmap=cmap, ax=ax, arrowsize=30, arrowstyle='-|>', connectionstyle='arc3, rad = 0.4',  alpha=edge_weights_alpha)\n",
=======
    "\n",
    "nx.draw_networkx_edges(G, layout, width=[d[2]['weight'] for d in G.edges(data=True)], edge_color=[d[2]['weight'] for d in G.edges(data=True)], edge_cmap=cmap, edge_vmin=min(avg_weight.values()), edge_vmax=max(avg_weight.values()), ax=ax, arrowsize=30, arrowstyle='-|>', connectionstyle='arc3, rad = 0.4', min_source_margin=20, min_target_margin=20)\n",
>>>>>>> 1de0233b
    "\n",
    "nx.draw_networkx_labels(G, layout, font_size=14, font_color='black', font_weight='bold', ax=ax)\n",
    "\n",
    "\n",
    "\n",
    "\n",
    "# add cmap legend\n",
    "sm = plt.cm.ScalarMappable(cmap=cmap, norm=plt.Normalize(vmin=min(avg_weight.values()), vmax=max(avg_weight.values())))\n",
    "sm._A = []\n",
    "plt.colorbar(sm, ax=plt.gca())\n",
    "\n",
    "# add white contour to all texts in the figure\n",
    "for text in plt.gca().texts:\n",
    "    text.set_path_effects([patheffects.Stroke(linewidth=4, foreground='white'), patheffects.Normal()])\n",
    "\n",
    "plt.tight_layout()\n",
    "axis = plt.gca()\n",
    "axis.set_xlim([1.2*x for x in axis.get_xlim()])\n",
    "axis.set_ylim([1.2*y for y in axis.get_ylim()])\n",
    "plt.tight_layout()"
   ],
   "metadata": {
    "collapsed": false
   }
  },
  {
   "cell_type": "code",
   "execution_count": null,
   "outputs": [],
<<<<<<< HEAD
   "source": [
    "edge_weights.min()"
   ],
   "metadata": {
    "collapsed": false
   }
  },
  {
   "cell_type": "code",
   "execution_count": null,
   "outputs": [],
   "source": [],
   "metadata": {
    "collapsed": false
   }
  },
  {
   "cell_type": "code",
   "execution_count": null,
   "outputs": [],
=======
>>>>>>> 1de0233b
   "source": [],
   "metadata": {
    "collapsed": false
   }
  }
 ],
 "metadata": {
  "kernelspec": {
   "display_name": "Python 3",
   "language": "python",
   "name": "python3"
  },
  "language_info": {
   "codemirror_mode": {
    "name": "ipython",
    "version": 2
   },
   "file_extension": ".py",
   "mimetype": "text/x-python",
   "name": "python",
   "nbconvert_exporter": "python",
   "pygments_lexer": "ipython2",
   "version": "2.7.6"
  }
 },
 "nbformat": 4,
 "nbformat_minor": 0
}<|MERGE_RESOLUTION|>--- conflicted
+++ resolved
@@ -98,7 +98,6 @@
     "            \"ScatteringWavelet\",\n",
     "        ]\n",
     "MODELS = [\n",
-<<<<<<< HEAD
     "    \"ContextPred\",\n",
     "    \"GPT-GNN\",\n",
     "    \"GraphMVP\",\n",
@@ -119,32 +118,11 @@
     "    \"DenoisingPretrainingPQCMv4\"\n",
     "]\n",
     "MODELS_PATH = get_model_path(models=MODELS)\n",
-=======
-    "            \"ContextPred\",\n",
-    "            \"GPT-GNN\",\n",
-    "            \"GraphMVP\",\n",
-    "            \"GROVER\",\n",
-    "            \"EdgePred\",\n",
-    "            \"AttributeMask\",\n",
-    "            \"GraphLog\",\n",
-    "            \"GraphCL\",\n",
-    "            \"InfoGraph\",\n",
-    "            \"Not-trained\",\n",
-    "            \"MolBert\",\n",
-    "            \"ChemBertMLM-5M\",\n",
-    "            \"ChemBertMLM-10M\",\n",
-    "            \"ChemBertMLM-77M\",\n",
-    "            \"ChemBertMTR-5M\",\n",
-    "            \"ChemBertMTR-10M\",\n",
-    "            \"ChemBertMTR-77M\",\n",
-    "        ]\n",
->>>>>>> 1de0233b
     "\n",
     "\n",
     "with open(f\"data/{DATASET}/smiles.json\", \"r\") as f:\n",
     "    smiles = json.load(f)\n",
     "\n",
-<<<<<<< HEAD
     "if not len(smiles) > 50000:\n",
     "    import datamol as dm\n",
     "    mols = dm.read_sdf(f\"data/{DATASET}/preprocessed.sdf\")\n",
@@ -166,44 +144,6 @@
     "        # using pyplot\n",
     "        axes[i].scatter3D(df[\"PC1\"], df[\"PC2\"], df[\"PC3\"], c=df[\"PC1\"], cmap='viridis', alpha=0.1)\n",
     "        axes[i].set_title(model)\n"
-=======
-    "\n",
-    "feature_extractor = MolecularFeatureExtractor(dataset=DATASET, length=LENGTH, mds_dim=MDS_DIM)"
-   ],
-   "metadata": {
-    "collapsed": false
-   }
-  },
-  {
-   "cell_type": "code",
-   "execution_count": null,
-   "outputs": [],
-   "source": [
-    "models_pca = [\"ChemBertMLM-5M\", \"ChemBertMTR-5M\", \"EdgePred\",\"GraphMVP\", \"AttributeMask\",\"Not-trained\"]\n",
-    "MODELS = get_model_path(models=models_pca)"
-   ],
-   "metadata": {
-    "collapsed": false
-   }
-  },
-  {
-   "cell_type": "code",
-   "execution_count": null,
-   "outputs": [],
-   "source": [
-    "fig,axes = plt.subplots(1,len(models_pca),figsize=(len(models_pca)*5,5))\n",
-    "for i,model in enumerate(models_pca):\n",
-    "    embeddings = feature_extractor.get_features(smiles, name=model,feature_type=\"model\",path = MODELS.get(model, None))\n",
-    "    # nromalize embeddings\n",
-    "    embeddings = (embeddings - embeddings.mean(axis=0))/(embeddings.std(axis=0) +1e-8)\n",
-    "    pca = sklearn.decomposition.PCA(n_components=2)\n",
-    "    embeddings_pca = pca.fit_transform(embeddings)\n",
-    "    df = pd.DataFrame(embeddings_pca, columns=[\"PC1\", \"PC2\"])\n",
-    "    df[\"smiles\"] = smiles\n",
-    "    sns.scatterplot(data=df, x=\"PC1\", y=\"PC2\",alpha=0.05, ax = axes[i])\n",
-    "    axes[i].set_title(model)\n",
-    "\n"
->>>>>>> 1de0233b
    ],
    "metadata": {
     "collapsed": false
@@ -552,7 +492,6 @@
     "import networkx as nx\n",
     "import matplotlib.pyplot as plt\n",
     "import matplotlib.patheffects as patheffects\n",
-<<<<<<< HEAD
     "\n",
     "sns.set_style(\"whitegrid\")\n",
     "\n",
@@ -629,15 +568,6 @@
     "\n",
     "\n",
     "table = df.pivot_table(index=\"X\", columns=\"Y\", values=\"I(X->Y)/dim\", aggfunc=\"mean\")\n",
-=======
-    "\n",
-    "sns.set_style(\"whitegrid\")\n",
-    "\n",
-    "cmap =sns.color_palette(\"coolwarm\", as_cmap=True)\n",
-    "\n",
-    "\n",
-    "table = df.pivot_table(index=\"X\", columns=\"Y\", values=\"I(X->Y)/I(Y)\", aggfunc=\"mean\")\n",
->>>>>>> 1de0233b
     "# remove lines and columns containing xsum in index and columns\n",
     "\n",
     "# compute 1/x for each value\n",
@@ -648,23 +578,11 @@
     "\n",
     "\n",
     "\n",
-<<<<<<< HEAD
     "avg_weight = {n : np.median([d[2]['weight'] for d in G.out_edges(n, data=True)]) for n in G.nodes()}\n",
     "avg_income = {n : np.median([d[2]['weight'] for d in G.in_edges(n, data=True)]) for n in G.nodes()}\n",
     "\n",
     "\n",
     "layout = nx.spring_layout(G, k=0.7, iterations=10000)\n",
-=======
-    "avg_weight = {n : np.mean([d[2]['weight'] for d in G.out_edges(n, data=True)]) for n in G.nodes()}\n",
-    "avg_income = {n : np.mean([d[2]['weight'] for d in G.in_edges(n, data=True)]) for n in G.nodes()}\n",
-    "# remove edge with weighht <= 50\n",
-    "# for edge in list(G.edges(data=True)):\n",
-    "#     if edge[2]['weight'] >= 1/55:\n",
-    "#         G.remove_edge(edge[0], edge[1])\n",
-    "\n",
-    "\n",
-    "layout = nx.spring_layout(G, k=0.9, iterations=100)\n",
->>>>>>> 1de0233b
     "fig, ax = plt.subplots(figsize=(20, 10))\n",
     "\n",
     "def make_border_color(strength, cmap, vmin, vmax):\n",
@@ -674,16 +592,11 @@
     "# draw nodes with border color based on avg_income\n",
     "nx.draw_networkx_nodes(G, layout, node_size=1000, node_color=list(avg_weight.values()), cmap=cmap, vmin=min(avg_weight.values()), vmax=max(avg_weight.values()), ax=ax, linewidths=4, edgecolors=[make_border_color(avg_income[n], cmap, min(avg_income.values()), max(avg_income.values())) for n in G.nodes()])\n",
     "\n",
-<<<<<<< HEAD
     "edge_weights = np.array([d[2]['weight'] for d in G.edges(data=True)])\n",
     "edge_weights = (edge_weights - edge_weights.min())/(edge_weights.max() - edge_weights.min())\n",
     "edge_weights_alpha = edge_weights**1\n",
     "\n",
     "nx.draw_networkx_edges(G, layout, width=3*(edge_weights)**2, edge_color=edge_weights, edge_cmap=cmap, ax=ax, arrowsize=30, arrowstyle='-|>', connectionstyle='arc3, rad = 0.4',  alpha=edge_weights_alpha)\n",
-=======
-    "\n",
-    "nx.draw_networkx_edges(G, layout, width=[d[2]['weight'] for d in G.edges(data=True)], edge_color=[d[2]['weight'] for d in G.edges(data=True)], edge_cmap=cmap, edge_vmin=min(avg_weight.values()), edge_vmax=max(avg_weight.values()), ax=ax, arrowsize=30, arrowstyle='-|>', connectionstyle='arc3, rad = 0.4', min_source_margin=20, min_target_margin=20)\n",
->>>>>>> 1de0233b
     "\n",
     "nx.draw_networkx_labels(G, layout, font_size=14, font_color='black', font_weight='bold', ax=ax)\n",
     "\n",
@@ -720,17 +633,10 @@
     "\n",
     "sns.set_style(\"whitegrid\")\n",
     "\n",
-<<<<<<< HEAD
     "cmap =sns.color_palette(\"crest\", as_cmap=True)\n",
     "\n",
     "\n",
     "table = df.pivot_table(index=\"X\", columns=\"Y\", values=\"I(X->Y)\", aggfunc=\"mean\")\n",
-=======
-    "cmap =sns.color_palette(\"coolwarm\", as_cmap=True)\n",
-    "\n",
-    "\n",
-    "table = df.pivot_table(index=\"X\", columns=\"Y\", values=\"I(X->Y)/dim\", aggfunc=\"mean\")\n",
->>>>>>> 1de0233b
     "# remove lines and columns containing xsum in index and columns\n",
     "\n",
     "# compute 1/x for each value\n",
@@ -741,7 +647,6 @@
     "\n",
     "\n",
     "\n",
-<<<<<<< HEAD
     "avg_weight = {n : np.median([d[2]['weight'] for d in G.out_edges(n, data=True)]) for n in G.nodes()}\n",
     "avg_income = {n : np.median([d[2]['weight'] for d in G.in_edges(n, data=True)]) for n in G.nodes()}\n",
     "\n",
@@ -830,21 +735,13 @@
     "\n",
     "avg_weight = {n : np.median([d[2]['weight'] for d in G.out_edges(n, data=True)]) for n in G.nodes()}\n",
     "avg_income = {n : np.median([d[2]['weight'] for d in G.in_edges(n, data=True)]) for n in G.nodes()}\n",
-=======
-    "avg_weight = {n : np.mean([d[2]['weight'] for d in G.out_edges(n, data=True)]) for n in G.nodes()}\n",
-    "avg_income = {n : np.mean([d[2]['weight'] for d in G.in_edges(n, data=True)]) for n in G.nodes()}\n",
->>>>>>> 1de0233b
     "# remove edge with weighht <= 50\n",
     "# for edge in list(G.edges(data=True)):\n",
     "#     if edge[2]['weight'] >= 1/55:\n",
     "#         G.remove_edge(edge[0], edge[1])\n",
     "\n",
     "\n",
-<<<<<<< HEAD
-    "layout = nx.spring_layout(G, k=-0.9, iterations=100)\n",
-=======
     "layout = nx.spring_layout(G, k=0.9, iterations=100)\n",
->>>>>>> 1de0233b
     "fig, ax = plt.subplots(figsize=(20, 10))\n",
     "\n",
     "def make_border_color(strength, cmap, vmin, vmax):\n",
@@ -854,17 +751,12 @@
     "# draw nodes with border color based on avg_income\n",
     "nx.draw_networkx_nodes(G, layout, node_size=1000, node_color=list(avg_weight.values()), cmap=cmap, vmin=min(avg_weight.values()), vmax=max(avg_weight.values()), ax=ax, linewidths=4, edgecolors=[make_border_color(avg_income[n], cmap, min(avg_income.values()), max(avg_income.values())) for n in G.nodes()])\n",
     "\n",
-<<<<<<< HEAD
     "edge_weights = np.array([d[2]['weight'] for d in G.edges(data=True)])\n",
     "edge_weights = (edge_weights - edge_weights.min())/(edge_weights.max() - edge_weights.min())\n",
     "\n",
     "edge_weights_alpha = abs(2*(edge_weights-0.5))**(0.8)\n",
     "\n",
     "nx.draw_networkx_edges(G, layout, width=3*(edge_weights)**2, edge_color=edge_weights, edge_cmap=cmap, ax=ax, arrowsize=30, arrowstyle='-|>', connectionstyle='arc3, rad = 0.4',  alpha=edge_weights_alpha)\n",
-=======
-    "\n",
-    "nx.draw_networkx_edges(G, layout, width=[d[2]['weight'] for d in G.edges(data=True)], edge_color=[d[2]['weight'] for d in G.edges(data=True)], edge_cmap=cmap, edge_vmin=min(avg_weight.values()), edge_vmax=max(avg_weight.values()), ax=ax, arrowsize=30, arrowstyle='-|>', connectionstyle='arc3, rad = 0.4', min_source_margin=20, min_target_margin=20)\n",
->>>>>>> 1de0233b
     "\n",
     "nx.draw_networkx_labels(G, layout, font_size=14, font_color='black', font_weight='bold', ax=ax)\n",
     "\n",
@@ -894,7 +786,6 @@
    "cell_type": "code",
    "execution_count": null,
    "outputs": [],
-<<<<<<< HEAD
    "source": [
     "edge_weights.min()"
    ],
@@ -915,8 +806,6 @@
    "cell_type": "code",
    "execution_count": null,
    "outputs": [],
-=======
->>>>>>> 1de0233b
    "source": [],
    "metadata": {
     "collapsed": false
