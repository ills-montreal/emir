import logging
from dataclasses import dataclass, field
from typing import Tuple, List, Optional, Literal

import torch
from tqdm import tqdm, trange

from .knife import KNIFE


logger = logging.getLogger(__name__)
logger.setLevel(logging.DEBUG)


@dataclass(frozen=True)
class KNIFEArgs:
    batch_size: int = 16
    lr: float = 0.01
    device: str = "cpu"

    stopping_criterion: Literal[
        "max_epochs", "early_stopping"
    ] = "max_epochs"  # "max_epochs" or "early_stopping"
    n_epochs: int = 10
    n_epochs_marg: int = 10
    eps: float = 1e-3
    n_epochs_stop: int = 1
    average: str = "var"
    cov_diagonal: str = "var"
    cov_off_diagonal: str = "var"
    optimize_mu: bool = False
    simu_params: List[str] = field(
        default_factory=lambda: [
            "source_data",
            "target_data",
            "method",
            "optimize_mu",
        ]
    )
    cond_modes: int = 8
    marg_modes: int = 8
    use_tanh: bool = True
    init_std: float = 0.01
    ff_residual_connection: bool = False
    ff_activation: str = "relu"
    ff_layer_norm: bool = True
    ff_layers: int = 2
    ff_dim_hidden: Optional[int] = 0
    margin_lr: float = 1e-3


class KNIFEEstimator:
    def __init__(
        self,
        args: KNIFEArgs,
        x_dim: int,
        y_dim: int,
        precomputed_marg_kernel: Optional[float] = None,
    ):
        """

        :param args:
        :param x_dim:
        :param y_dim:
        """

        self.args = args
        self.x_dim = x_dim
        self.y_dim = y_dim
        self.recorded_loss: List[float] = []
        self.recorded_marg_ent: List[float] = []
        self.recorded_cond_ent: List[float] = []
        self.early_stop_iter = 0
        self.precomputed_marg_kernel = precomputed_marg_kernel

    def eval(
        self,
        x: torch.torch.Tensor,
        y: torch.torch.Tensor,
        record_loss: Optional[bool] = False,
        fit_only_marginal: Optional[bool] = False,
    ) -> Tuple[float, float, float]:
        """
        Mutual information between x and y

        :param x: torch.Tensor
        :param y: torch.Tensor
        :return: Tuple[float, float, float] mutual information, marginal entropy H(X), conditional entropy H(X|Y)
        """

        # Create model for MI estimation
        if (y == 0).logical_or(y == 1).all():
            kernel_type = "discrete"
        else:
            kernel_type = "gaussian"
        self.kernel_type = kernel_type

        self.knife = KNIFE(
            self.args,
            self.x_dim,
            self.y_dim,
            kernel_type=kernel_type,
            precomputed_marg_kernel=self.precomputed_marg_kernel,
        ).to(self.args.device)

        # Fit the model
        self.fit_estimator(
            x, y, record_loss=record_loss, fit_only_marginal=fit_only_marginal
        )

        with torch.no_grad():
            mutual_information, marg_ent, cond_ent = self.knife(x, y)

        return mutual_information.item(), marg_ent.item(), cond_ent.item()

<<<<<<< HEAD
    def early_stopping(
        self,
        loss: List[float],
        marg_ent: float,
    ) -> bool:
=======
    def eval_per_sample(
        self, x: torch.Tensor, y: torch.Tensor, record_loss: Optional[bool] = False
    ) -> Tuple[float, float, float]:
        """
        Mutual information between x and y

        :param x: torch.Tensor
        :param y: torch.Tensor
        :return: Tuple[float, float, float] mutual information, marginal entropy H(X), conditional entropy H(X|Y)
        """

        # Create model for MI estimation
        self.knife = KNIFE(self.args, self.x_dim, self.y_dim).to(self.args.device)

        # Fit the model
        self.fit_estimator(x, y, record_loss=record_loss)

        # Move model back to CPU
        self.knife = self.knife.to("cpu")
        x, y = x.to("cpu"), y.to("cpu")

        with torch.no_grad():
            mutual_information = self.knife.pmi(x, y)

        return mutual_information.squeeze().cpu().detach().numpy()

    def fit_estimator(self, x, y, record_loss: Optional[bool] = False) -> List[float]:
>>>>>>> efb9fa08
        """
        Check if the early stopping criterion is reached
        """
        if (
            self.args.stopping_criterion == "early_stopping"
            and len(loss) > 1
            and abs((loss[-1] - loss[-2]) / (marg_ent + 1e-8)) < self.args.eps
        ):
            self.early_stop_iter += 1
            if self.early_stop_iter >= self.args.n_epochs_stop:
                self.early_stop_iter = 0
                return True
        else:
            self.early_stop_iter = 0
        return False

    def fit_estimator(
        self,
        x,
        y,
        record_loss: Optional[bool] = False,
        fit_only_marginal: Optional[bool] = False,
    ) -> List[float]:
        """
        Fit the estimator to the data
        """

        train_loader = FastTensorDataLoader(
            x,
            y,
            batch_size=self.args.batch_size,
        )
        optimizer = torch.optim.SGD(self.knife.parameters(), lr=self.args.margin_lr)

        if (
            self.precomputed_marg_kernel is None
        ):  # If a marginal kernel is not precomputed, we train it
            for epoch in trange(self.args.n_epochs_marg):
                epoch_loss, epoch_marg_ent, epoch_cond_ent = self.fit_marginal(
                    train_loader, optimizer
                )
                self.recorded_loss.append(sum(epoch_loss) / len(epoch_loss))
                self.recorded_marg_ent.append(sum(epoch_marg_ent) / len(epoch_marg_ent))
                self.recorded_cond_ent.append(sum(epoch_cond_ent) / len(epoch_cond_ent))

        self.knife.freeze_marginal()

        if not fit_only_marginal:  # If we want to fit the full KNIFE estimator
            # First, we compute the marginal entropy on the dataset (used in the early stopping criterion)
            with torch.no_grad():
                marg_ent = []
                for x_batch, y_batch in train_loader:
                    marg_ent.append(self.knife.kernel_marg(y_batch))
                marg_ent = torch.tensor(marg_ent).mean()

            # Then, we fit the conditional kernel
            optimizer.param_groups[0]["lr"] = self.args.lr
            for epoch in trange(self.args.n_epochs):
                epoch_loss, epoch_marg_ent, epoch_cond_ent = self.fit_conditional(
                    train_loader, optimizer
                )

                self.recorded_loss.append(sum(epoch_loss) / len(epoch_loss))
                self.recorded_marg_ent.append(sum(epoch_marg_ent) / len(epoch_marg_ent))
                self.recorded_cond_ent.append(sum(epoch_cond_ent) / len(epoch_cond_ent))

                logger.info("Epoch %d: loss = %f", epoch, self.recorded_loss[-1])

                if self.early_stopping(self.recorded_loss, marg_ent):
                    logger.info("Reached early stopping criterion")
                    break

    def fit_marginal(
        self,
        train_loader,
        optimizer,
    ):
        epoch_loss = []
        epoch_marg_ent = []
        epoch_cond_ent = []
        for x_batch, y_batch in train_loader:
            optimizer.zero_grad()
            loss = self.knife.kernel_marg(y_batch)
            marg_ent = loss
            cond_ent = 0
            loss.backward()
            optimizer.step()
            epoch_loss.append(loss)
            epoch_marg_ent.append(marg_ent)
            epoch_cond_ent.append(cond_ent)
        return epoch_loss, epoch_marg_ent, epoch_cond_ent

    def fit_conditional(
        self,
        train_loader,
        optimizer,
    ):
        epoch_loss = []
        epoch_marg_ent = []
        epoch_cond_ent = []
        for x_batch, y_batch in train_loader:
            optimizer.zero_grad()
            loss = self.knife.kernel_cond(x_batch, y_batch)
            cond_ent = loss
            marg_ent = 0
            loss.backward()
            optimizer.step()
            epoch_loss.append(loss)
            epoch_marg_ent.append(marg_ent)
            epoch_cond_ent.append(cond_ent)
        return epoch_loss, epoch_marg_ent, epoch_cond_ent


class FastTensorDataLoader:
    """
    A DataLoader-like object for a set of tensors that can be much faster than
    torch.TensorDataset + DataLoader because dataloader grabs individual indices of
    the dataset and calls cat (slow).
    Source: https://discuss.pytorch.org/t/dataloader-much-slower-than-manual-batching/27014/6
    """

    def __init__(self, *tensors, batch_size=32, shuffle=False):
        """
        Initialize a Fasttorch.TensorDataLoader.

        :param *tensors: tensors to store. Must have the same length @ dim 0.
        :param batch_size: batch size to load.
        :param shuffle: if True, shuffle the data *in-place* whenever an
            iterator is created out of this object.

        :returns: A Fasttorch.TensorDataLoader.
        """
        assert all(t.shape[0] == tensors[0].shape[0] for t in tensors)
        self.tensors = tensors

        self.dataset_len = self.tensors[0].shape[0]
        self.batch_size = batch_size
        self.shuffle = shuffle

        # Calculate # batches
        n_batches, remainder = divmod(self.dataset_len, self.batch_size)
        if remainder > 0:
            n_batches += 1
        self.n_batches = n_batches

    def __iter__(self):
        if self.shuffle:
            r = torch.randperm(self.dataset_len)
            self.tensors = [t[r] for t in self.tensors]
        self.i = 0
        return self

    def __next__(self):
        if self.i >= self.dataset_len:
            raise StopIteration
        batch = tuple(t[self.i : self.i + self.batch_size] for t in self.tensors)
        self.i += self.batch_size
        return batch

    def __len__(self):
        return self.n_batches<|MERGE_RESOLUTION|>--- conflicted
+++ resolved
@@ -113,41 +113,38 @@
 
         return mutual_information.item(), marg_ent.item(), cond_ent.item()
 
-<<<<<<< HEAD
+
+    def eval_per_sample(
+        self, x: torch.Tensor, y: torch.Tensor, record_loss: Optional[bool] = False
+    ) -> Tuple[float, float, float]:
+        """
+        Mutual information between x and y
+
+        :param x: torch.Tensor
+        :param y: torch.Tensor
+        :return: Tuple[float, float, float] mutual information, marginal entropy H(X), conditional entropy H(X|Y)
+        """
+
+        # Create model for MI estimation
+        self.knife = KNIFE(self.args, self.x_dim, self.y_dim).to(self.args.device)
+
+        # Fit the model
+        self.fit_estimator(x, y, record_loss=record_loss)
+
+        # Move model back to CPU
+        self.knife = self.knife.to("cpu")
+        x, y = x.to("cpu"), y.to("cpu")
+
+        with torch.no_grad():
+            mutual_information = self.knife.pmi(x, y)
+
+        return mutual_information.squeeze().cpu().detach().numpy()
+
     def early_stopping(
         self,
         loss: List[float],
         marg_ent: float,
     ) -> bool:
-=======
-    def eval_per_sample(
-        self, x: torch.Tensor, y: torch.Tensor, record_loss: Optional[bool] = False
-    ) -> Tuple[float, float, float]:
-        """
-        Mutual information between x and y
-
-        :param x: torch.Tensor
-        :param y: torch.Tensor
-        :return: Tuple[float, float, float] mutual information, marginal entropy H(X), conditional entropy H(X|Y)
-        """
-
-        # Create model for MI estimation
-        self.knife = KNIFE(self.args, self.x_dim, self.y_dim).to(self.args.device)
-
-        # Fit the model
-        self.fit_estimator(x, y, record_loss=record_loss)
-
-        # Move model back to CPU
-        self.knife = self.knife.to("cpu")
-        x, y = x.to("cpu"), y.to("cpu")
-
-        with torch.no_grad():
-            mutual_information = self.knife.pmi(x, y)
-
-        return mutual_information.squeeze().cpu().detach().numpy()
-
-    def fit_estimator(self, x, y, record_loss: Optional[bool] = False) -> List[float]:
->>>>>>> efb9fa08
         """
         Check if the early stopping criterion is reached
         """
